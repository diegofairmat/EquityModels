--- conflicted
+++ resolved
@@ -20,7 +20,7 @@
 using DVPLI;
 using Fairmat.MarketData;
 using Fairmat.Math;
-using Fairmat.Statistics;
+using Fairmat.Statistics;
 using Fairmat.Finance;
 
 namespace Dupire
@@ -29,7 +29,7 @@
     public partial class DupireEstimator : IEstimatorEx, IIntegrable
     {
         private PFunction r;
-        private PFunction q;
+        private PFunction q;
         private DupireCalibrationSettings calibrationSettings;
 
         public DupireEstimator()
@@ -55,11 +55,11 @@
         /// <param name="query">The parameter is not used.</param>
         /// <returns>
         /// An array containing the types InterestRateMarketData and CallPriceMarketData.
-        /// </returns>
-        public EstimateRequirement[] GetRequirements(IEstimationSettings settings, EstimateQuery query)
-        {
-            return new EstimateRequirement[] { new EstimateRequirement(typeof(DiscountingCurveMarketData),MarketRequirement.TickerMarket), 
-                                               new EstimateRequirement(typeof(CallPriceMarketData)) };
+        /// </returns>
+        public EstimateRequirement[] GetRequirements(IEstimationSettings settings, EstimateQuery query)
+        {
+            return new EstimateRequirement[] { new EstimateRequirement(typeof(DiscountingCurveMarketData),MarketRequirement.TickerMarket), 
+                                               new EstimateRequirement(typeof(CallPriceMarketData)) };
         }
 
         /// <summary>
@@ -80,10 +80,9 @@
             CallPriceMarketData Hdataset = (CallPriceMarketData)marketData[1];
 
             //gets the settings
-            calibrationSettings = settings as DupireCalibrationSettings;
-
-            
-<<<<<<< HEAD
+            calibrationSettings = settings as DupireCalibrationSettings;
+
+            
             //return this.FairmatEstimate(discountingCurve, Hdataset);
             // Removed quantlib estimate, it does not work correctly
             switch (calibrationSettings.LocalVolatilityCalculation)
@@ -101,58 +100,26 @@
         #endregion
 
         private EstimationResult FairmatEstimate(CurveMarketData discountingCurve, CallPriceMarketData Hdataset)
-        {
-            EquityCalibrationData HCalData = new EquityCalibrationData(Hdataset, discountingCurve);
-            //HCalData.Setup(Hdataset, discountingCurve);
+        {
+            EquityCalibrationData HCalData = new EquityCalibrationData(Hdataset, discountingCurve);
+            //HCalData.Setup(Hdataset, discountingCurve);
           
             bool hasArbitrage = HCalData.HasArbitrageOpportunity(10e-2);
             if (hasArbitrage)
-                Console.WriteLine("Market data contains arbitrage opportunity");
-            
-            this.r = new DVPLDOM.PFunction(discountingCurve.Durations,discountingCurve.Values);
+                Console.WriteLine("Market data contains arbitrage opportunity");
+            
+            this.r = new DVPLDOM.PFunction(discountingCurve.Durations,discountingCurve.Values);
             this.q = HCalData.dyFunc as PFunction;
             
             //this.q.Expr = (double[,])ArrayHelper.Concat(HCalData.MaturityDY.ToArray(), HCalData.DividendYield.ToArray());
             this.r.Parse(null);
-=======
-            return this.FairmatEstimate(discountingCurve, Hdataset);
-            /* Removed quantlib estimate, it does not work correctly
-            switch (calibrationSettings.LocalVolatilityCalculation)
-            {
-                case LocalVolatilityCalculation.Method1:
-                    return this.FairmatEstimate(discountingCurve, Hdataset);
-                case LocalVolatilityCalculation.QuantLib:
-                    return QuantLibEstimate(discountingCurve, Hdataset);
-                default:
-                    throw new NotImplementedException("Method not implemented");
-            }
-             */
-        }
-
-        #endregion
-
-        private EstimationResult FairmatEstimate(CurveMarketData discountingCurve, CallPriceMarketData Hdataset)
-        {
-            EquityCalibrationData HCalData = new EquityCalibrationData(Hdataset, discountingCurve);
-
-            bool hasArbitrage = HCalData.HasArbitrageOpportunity(10e-2);
-            if (hasArbitrage)
-                Console.WriteLine("Market data contains arbitrage opportunity");
-
-            this.r = new DVPLDOM.PFunction(null);
-            this.q = new DVPLDOM.PFunction(null);
-            this.r.Expr = (double[,])ArrayHelper.Concat(discountingCurve.Durations.ToArray(), discountingCurve.Values.ToArray());
-            this.q.Expr = (double[,])ArrayHelper.Concat(HCalData.MaturityDY.ToArray(), HCalData.DividendYield.ToArray());
-            this.r.Parse(null);
->>>>>>> a3b4e8da
-            this.q.Parse(null);
-
-            Vector locVolMat, locVolStr;
-            //IFunction fittedSurface = FitImplVolModel(Hdataset);
-<<<<<<< HEAD
+            this.q.Parse(null);
+
+            Vector locVolMat, locVolStr;
+            //IFunction fittedSurface = FitImplVolModel(Hdataset);
             //Matrix locVolMatrix = LocVolMatrixFromImpliedVol(Hdataset, fittedSurface, out locVolMat, out locVolStr);
             CallPriceSurface fittedSurface = CallPriceSurface.NoArbitrageSurface(HCalData);
-            Matrix locVolMatrix = LocVolMatrixFromCallPrices(Hdataset, fittedSurface, out locVolMat, out locVolStr);
+            Matrix locVolMatrix = LocVolMatrixFromCallPrices(Hdataset, fittedSurface, out locVolMat, out locVolStr);
             Console.WriteLine(locVolMatrix);
 
 
@@ -173,173 +140,149 @@
             //Console.WriteLine("r = " + HCalData.Rate.ToString());
             //Console.WriteLine("q = " + HCalData.DividendYield.ToString());
             return result;
-=======
-            //Matrix locVolMatrix = LocVolMatrixFromImpliedVol(Hdataset, fittedSurface, out locVolMat, out locVolStr);
-            CallPriceSurface fittedSurface = CallPriceSurface.NoArbitrageSurface(HCalData);
-            Matrix locVolMatrix = LocVolMatrixFromCallPrices(Hdataset, fittedSurface, out locVolMat, out locVolStr);
-
-            // Create dupire outputs.
-            PFunction2D.PFunction2D localVol = new PFunction2D.PFunction2D(locVolMat, locVolStr, locVolMatrix);
-            localVol.Parse(null);
-            string[] names = new string[] { "S0" };
-            Vector param = new Vector(1);
-            param[0] = Hdataset.S0;
-            EstimationResult result = new EstimationResult(names, param);
-            //result.Objects = new object[3];
-            result.Objects = new object[4];
-            result.Objects[0] = this.r;
-            result.Objects[1] = this.q;
-            result.Objects[2] = localVol;
-            result.Objects[3] = fittedSurface;
-
-            //Console.WriteLine("r = " + HCalData.Rate.ToString());
-            //Console.WriteLine("q = " + HCalData.DividendYield.ToString());
-            return result;
->>>>>>> a3b4e8da
-        }
-
-        private Matrix LocVolMatrixFromImpliedVol(CallPriceMarketData Hdataset, IFunction impVol, out Vector locVolMat, out Vector locVolStr)
-        {
-
-            int nmat = calibrationSettings.LocalVolatilityMaturities;
-            int nstrike = calibrationSettings.LocalVolatilityStrikes;
-            double lastMat = Hdataset.Maturity[Range.End];
-            double lastStr = Hdataset.Strike[Range.End];
-            locVolMat = Vector.Linspace(Hdataset.Maturity[0], lastMat, nmat);
-            locVolStr = Vector.Linspace(Hdataset.Strike[0], lastStr, nstrike);
-            Matrix locVolMatrix = new Matrix(nmat, nstrike);
-           
-            Integrate integrate = new Integrate(this);
-            double sigma, dSigmadk, num, y, den, avgGrowthRate;
-            Vector x = new Vector(2);
-            for (int i = 0; i < nmat; i++)
-            {
-                avgGrowthRate = integrate.AdaptLobatto(0.0, locVolMat[i]);
-
-                int j = 0;
-                x[0] = locVolMat[i];
-                x[1] = locVolStr[j];
-                sigma = impVol.Evaluate(x);
-                dSigmadk = impVol.Partial(x, 1);
-                num = Math.Pow(sigma, 2) + 2.0 * sigma * x[0] * impVol.Partial(x, 0);
-                den = 1.0;
-                locVolMatrix[i, j] = Math.Sqrt(num / den);
-
-                // The rest of the cycle.
-                for (j = 1; j < nstrike; j++)
-                {
-                    x[1] = locVolStr[j];
-                    sigma = impVol.Evaluate(x);
-                    dSigmadk = impVol.Partial(x, 1);
-                    num = Math.Pow(sigma, 2) + 2.0 * sigma * x[0] *
-                        (impVol.Partial(x, 0) + avgGrowthRate * x[1] * dSigmadk);
-                    y = Math.Log(locVolStr[j] / Hdataset.S0) + avgGrowthRate;
-                    den = System.Math.Pow(1.0 - x[1] * y * dSigmadk / sigma, 2) + x[1] * sigma * x[0] *
-                        (dSigmadk - 0.25 * x[1] * sigma * x[0] * dSigmadk * dSigmadk + x[1] * impVol.Partial2(x, 1));
-                    locVolMatrix[i, j] = Math.Sqrt(num / den);
-                }
-            }
-            return locVolMatrix;
-        }
-
-        private Matrix LocVolMatrixFromCallPrices(CallPriceMarketData Hdataset, CallPriceSurface CallPrice, out Vector locVolMat, out Vector locVolStr)
-        {
-            Integrate integrate = new Integrate(this);  
-
-            int nmat = calibrationSettings.LocalVolatilityMaturities;
-            int nstrike = calibrationSettings.LocalVolatilityStrikes;
-
-            double firstMat = CallPrice.MinMaturity;
-            double lastMat = CallPrice.MaxMaturity;
-           
-            double firstStr =  CallPrice.MinStrike;
-            double lastStr = CallPrice.MaxStrike;
-            double delta = (lastStr - firstStr) / nstrike;
-            locVolMat = Vector.Linspace(firstMat, lastMat, nmat);
-            locVolStr = Vector.Linspace(firstStr + delta, lastStr - delta, nstrike);
-            Matrix locVolMatrix = new Matrix(nmat, nstrike);
-
-            // this next matrix is created only for debugging pourpose
-            Matrix squaredLocVolMatrix = new Matrix(nmat, nstrike);
-            double num, den, call, dCdt, dCdk, d2Cdk2;
-            Vector x = new Vector(2);
-            double h0 = 0.02*Hdataset.S0;//increment for numerical derivatives (stock)
-            double ht = 0.02;// 0.25 * (lastMat - firstMat) / nmat;//increment for numerical derivatives (maturities)
-            double hs = h0;
-            double d2Threshold=10e-5;
-            for (int i = 0; i < nmat; i++)
-            { 
-                double growthRate = integrate.AdaptLobatto(0.0, locVolMat[i]);
-                x[0] = locVolMat[i];
-                for (int j = 0; j < nstrike; j++)
-                {
-                    x[1] = locVolStr[j];
-
-                    var support=CallPrice.SupportY(x[0]);
-                    //if (x[1] > support[1] && j > 1)
-                    if(x[1]<support[0]||x[1]>support[1])
-                    {
-                        //skip...fill later
-                        //squaredLocVolMatrix[i, j] = squaredLocVolMatrix[i, j - 1];
-                        //locVolMatrix[i, j] = locVolMatrix[i, j-1];
-                    }
-                    else
-                    {
-                        bool fail = false;
-                        call = CallPrice.Evaluate(x);
-                        dCdt = CallPrice.Partial(x, 0, ht);
-                        //do
-                       // {
-
-                            dCdk = CallPrice.Partial(x, 1, hs);
-                            d2Cdk2 = CallPrice.Partial2(x, 1, hs);
-                            //if (Math.Abs(d2Cdk2) > d2Threshold || hs > 0.1 * Hdataset.S0)
-                            if (Math.Abs(d2Cdk2) < d2Threshold)
-                            {
-                                fail = true;
-                                //break;
-                            }
-                        //    hs *= 2;
-                        //} while (true);
-
-                        if (!fail)
-                        {
-                            double qq = this.q.Evaluate(x[0]);
-                            num = dCdt + growthRate * x[1] * dCdk + qq * call;
-                            den = x[1] * x[1] * d2Cdk2;
-                            squaredLocVolMatrix[i, j] = 2.0 * num / den;
-                            locVolMatrix[i, j] = Math.Sqrt(Math.Abs(2.0 * num / den));
-                        }
-                    }
-                }
-            }
-
-            //Fill missing vol
-            for (int i = 0; i < nmat; i++)
-            {
-                double lastVol=0;
-                for (int j = 0; j < nstrike; j++)
-                {
-                    if (locVolMatrix[i, j] != 0)
-                        lastVol = locVolMatrix[i, j];
-                    else
-                        locVolMatrix[i, j] = lastVol;
-                }
-                lastVol = 0;
-                for (int j = nstrike-1; j >=0; j--)
-                {
-                    if (locVolMatrix[i, j] != 0)
-                        lastVol = locVolMatrix[i, j];
-                    else
-                        locVolMatrix[i, j] = lastVol;
-                }
-                //
-
-            }
-
-
-            return locVolMatrix;
-<<<<<<< HEAD
+        }
+
+        private Matrix LocVolMatrixFromImpliedVol(CallPriceMarketData Hdataset, IFunction impVol, out Vector locVolMat, out Vector locVolStr)
+        {
+
+            int nmat = calibrationSettings.LocalVolatilityMaturities;
+            int nstrike = calibrationSettings.LocalVolatilityStrikes;
+            double lastMat = Hdataset.Maturity[Range.End];
+            double lastStr = Hdataset.Strike[Range.End];
+            locVolMat = Vector.Linspace(Hdataset.Maturity[0], lastMat, nmat);
+            locVolStr = Vector.Linspace(Hdataset.Strike[0], lastStr, nstrike);
+            Matrix locVolMatrix = new Matrix(nmat, nstrike);
+           
+            Integrate integrate = new Integrate(this);
+            double sigma, dSigmadk, num, y, den, avgGrowthRate;
+            Vector x = new Vector(2);
+            for (int i = 0; i < nmat; i++)
+            {
+                avgGrowthRate = integrate.AdaptLobatto(0.0, locVolMat[i]);
+
+                int j = 0;
+                x[0] = locVolMat[i];
+                x[1] = locVolStr[j];
+                sigma = impVol.Evaluate(x);
+                dSigmadk = impVol.Partial(x, 1);
+                num = Math.Pow(sigma, 2) + 2.0 * sigma * x[0] * impVol.Partial(x, 0);
+                den = 1.0;
+                locVolMatrix[i, j] = Math.Sqrt(num / den);
+
+                // The rest of the cycle.
+                for (j = 1; j < nstrike; j++)
+                {
+                    x[1] = locVolStr[j];
+                    sigma = impVol.Evaluate(x);
+                    dSigmadk = impVol.Partial(x, 1);
+                    num = Math.Pow(sigma, 2) + 2.0 * sigma * x[0] *
+                        (impVol.Partial(x, 0) + avgGrowthRate * x[1] * dSigmadk);
+                    y = Math.Log(locVolStr[j] / Hdataset.S0) + avgGrowthRate;
+                    den = System.Math.Pow(1.0 - x[1] * y * dSigmadk / sigma, 2) + x[1] * sigma * x[0] *
+                        (dSigmadk - 0.25 * x[1] * sigma * x[0] * dSigmadk * dSigmadk + x[1] * impVol.Partial2(x, 1));
+                    locVolMatrix[i, j] = Math.Sqrt(num / den);
+                }
+            }
+            return locVolMatrix;
+        }
+
+        private Matrix LocVolMatrixFromCallPrices(CallPriceMarketData Hdataset, CallPriceSurface CallPrice, out Vector locVolMat, out Vector locVolStr)
+        {
+            Integrate integrate = new Integrate(this);  
+
+            int nmat = calibrationSettings.LocalVolatilityMaturities;
+            int nstrike = calibrationSettings.LocalVolatilityStrikes;
+
+            double firstMat = CallPrice.MinMaturity;
+            double lastMat = CallPrice.MaxMaturity;
+           
+            double firstStr =  CallPrice.MinStrike;
+            double lastStr = CallPrice.MaxStrike;
+            double delta = (lastStr - firstStr) / nstrike;
+            locVolMat = Vector.Linspace(firstMat, lastMat, nmat);
+            locVolStr = Vector.Linspace(firstStr + delta, lastStr - delta, nstrike);
+            Matrix locVolMatrix = new Matrix(nmat, nstrike);
+
+            // this next matrix is created only for debugging pourpose
+            Matrix squaredLocVolMatrix = new Matrix(nmat, nstrike);
+            double num, den, call, dCdt, dCdk, d2Cdk2;
+            Vector x = new Vector(2);
+            double h0 = 0.02*Hdataset.S0;//increment for numerical derivatives (stock)
+            double ht = 0.02;// 0.25 * (lastMat - firstMat) / nmat;//increment for numerical derivatives (maturities)
+            double hs = h0;
+            double d2Threshold=10e-5;
+            for (int i = 0; i < nmat; i++)
+            { 
+                double growthRate = integrate.AdaptLobatto(0.0, locVolMat[i]);
+                x[0] = locVolMat[i];
+                for (int j = 0; j < nstrike; j++)
+                {
+                    x[1] = locVolStr[j];
+
+                    var support=CallPrice.SupportY(x[0]);
+                    //if (x[1] > support[1] && j > 1)
+                    if(x[1]<support[0]||x[1]>support[1])
+                    {
+                        //skip...fill later
+                        //squaredLocVolMatrix[i, j] = squaredLocVolMatrix[i, j - 1];
+                        //locVolMatrix[i, j] = locVolMatrix[i, j-1];
+                    }
+                    else
+                    {
+                        bool fail = false;
+                        call = CallPrice.Evaluate(x);
+                        dCdt = CallPrice.Partial(x, 0, ht);
+                        //do
+                       // {
+
+                            dCdk = CallPrice.Partial(x, 1, hs);
+                            d2Cdk2 = CallPrice.Partial2(x, 1, hs);
+                            //if (Math.Abs(d2Cdk2) > d2Threshold || hs > 0.1 * Hdataset.S0)
+                            if (Math.Abs(d2Cdk2) < d2Threshold)
+                            {
+                                fail = true;
+                                //break;
+                            }
+                        //    hs *= 2;
+                        //} while (true);
+
+                        if (!fail)
+                        {
+                            double qq = this.q.Evaluate(x[0]);
+                            num = dCdt + growthRate * x[1] * dCdk + qq * call;
+                            den = x[1] * x[1] * d2Cdk2;
+                            squaredLocVolMatrix[i, j] = 2.0 * num / den;
+                            locVolMatrix[i, j] = Math.Sqrt(Math.Abs(2.0 * num / den));
+                        }
+                    }
+                }
+            }
+
+            //Fill missing vol
+            for (int i = 0; i < nmat; i++)
+            {
+                double lastVol=0;
+                for (int j = 0; j < nstrike; j++)
+                {
+                    if (locVolMatrix[i, j] != 0)
+                        lastVol = locVolMatrix[i, j];
+                    else
+                        locVolMatrix[i, j] = lastVol;
+                }
+                lastVol = 0;
+                for (int j = nstrike-1; j >=0; j--)
+                {
+                    if (locVolMatrix[i, j] != 0)
+                        lastVol = locVolMatrix[i, j];
+                    else
+                        locVolMatrix[i, j] = lastVol;
+                }
+                //
+
+            }
+
+
+            return locVolMatrix;
         }
 
         #region IIntegrable implementation
@@ -387,16 +330,16 @@
                     for (int x = 0; x < Hdataset.Volatility.R; x++)
                     {
                         for (int y = 0; y < Hdataset.Volatility.C; y++)
-                        {
-                            if (Hdataset.Volatility[x, y] > 0.01)
-                            {
-                                xy[count, Range.All] = (new Vector() { Hdataset.Maturity[x],Hdataset.Strike[y] }).T;
-                                z[count] = Hdataset.Volatility[x, y];
-                                count++;
+                        {
+                            if (Hdataset.Volatility[x, y] > 0.01)
+                            {
+                                xy[count, Range.All] = (new Vector() { Hdataset.Maturity[x],Hdataset.Strike[y] }).T;
+                                z[count] = Hdataset.Volatility[x, y];
+                                count++;
                             }
                         }
-                    }
-                    xy.Resize(count, xy.C);
+                    }
+                    xy.Resize(count, xy.C);
                     z.Resize(count);
                     impVol.Estimate(xy, z);
                     return impVol;
@@ -405,67 +348,4 @@
             return null;
         }
     }
-}
-=======
-        }
-
-        #region IIntegrable implementation
-        double IIntegrable.IntegrandFunc(double x)
-        {
-            return (this.q.Evaluate(x) - this.r.Evaluate(x));
-        }
-        #endregion
-
-        /// <summary>
-        /// This method allows to fit the implied volatility using different models.
-        /// </summary>
-        /// <param name="Hdataset"></param>
-        /// <returns></returns>
-        IFunction FitImplVolModel(CallPriceMarketData Hdataset)
-        {
-            int model = 0;
-            switch (model)
-            {
-                case 0:
-                    PFunction2D.PFunction2D pf = new PFunction2D.PFunction2D(Hdataset.Maturity, Hdataset.Strike, Hdataset.Volatility);
-                    pf.Interpolation = DVPLUtils.EInterpolationType.LEAST_SQUARES;
-                    pf.Extrapolation = DVPLUtils.ExtrapolationType.USEMODEL;
-                    pf.Parse(null);
-                    return pf;
-                case 1:
-
-                    //define a model for fitting the implied volatility
-                    Fairmat.Statistics.LinearModel impVol = new Fairmat.Statistics.LinearModel(
-                                                            new Fairmat.Statistics.Predictor[] {
-                                                            delegate(Vector xx) { return 1; },
-                                                            delegate(Vector xx) { return xx[0]; },
-                                                            delegate(Vector xx) { return xx[1]; },
-                                                            delegate(Vector xx) { return System.Math.Pow(xx[0], 2); },
-                                                            delegate(Vector xx) { return System.Math.Pow(xx[1], 2); },
-                                                            delegate(Vector xx) { return xx[0] * xx[1]; }, });
-
-                    // Unroll matrix and coordinate vectors in order to make it suitable
-                    // for the Quadratic model implementation.
-                    int n = Hdataset.Volatility.R * Hdataset.Volatility.C;
-                    Matrix xy = new Matrix(n, 2);
-                    Vector z = new Vector(n);
-                    int count = 0;
-                    for (int x = 0; x < Hdataset.Volatility.R; x++)
-                    {
-                        for (int y = 0; y < Hdataset.Volatility.C; y++)
-                        {
-                            xy[count, Range.All] = ((Matrix)new Vector() { Hdataset.Strike[x], Hdataset.Volatility[y] }).T;
-                            z[count] = Hdataset.Volatility[x, y];
-                            count++;
-                        }
-                    }
-
-                    impVol.Estimate(xy, z);
-                    return impVol;
-            }
-
-            return null;
-        }
-    }
-}
->>>>>>> a3b4e8da
+}