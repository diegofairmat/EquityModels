﻿/* Copyright (C) 2013 Fairmat SRL (info@fairmat.com, http://www.fairmat.com/)
 * Author(s): Safe Khampol (safe.khampol@gmail.com)
 *            Matteo Tesser (matteo.tesser@fairmat.com)
 *            Enrico Degiuli (enrico.degiuli@fairmat.com)
 *
 * This program is free software: you can redistribute it and/or modify
 * it under the terms of the GNU Lesser General Public License as published by
 * the Free Software Foundation, either version 3 of the License, or
 * (at your option) any later version.
 *
 * This program is distributed in the hope that it will be useful,
 * but WITHOUT ANY WARRANTY; without even the implied warranty of
 * MERCHANTABILITY or FITNESS FOR A PARTICULAR PURPOSE.  See the
 * GNU Lesser General Public License for more details.
 *
 * You should have received a copy of the GNU General Public License
 * along with this program.  If not, see <http://www.gnu.org/licenses/>.
 */

using System;
using System.Collections.Generic;
using DVPLI;
using Fairmat.MarketData;
using Fairmat.Optimization;
using Mono.Addins;
using Fairmat.Math;

namespace VarianceGamma
{
    /// <summary>
    /// Calibrates the Variance Gamma model against observed option prices.
    /// </summary>
    [Extension("/Fairmat/Estimator")]
    public class VarianceGammaOptionsCalibration : IEstimator, IDescription
    {
        /// <summary>
        /// A vector of Maturities.
        /// </summary>
        private Vector m;

        /// <summary>
        /// A vector of Strikes.
        /// </summary>
        private Vector k;

        /// <summary>
        /// A matrix with the Call prices.
        /// </summary>
        private Matrix cp;

        /// <summary>
        /// Dividend yield
        /// </summary>
        private double q;

        /// <summary>
        /// Process starting value
        /// </summary>
        private double s0;

        /// <summary>
        /// Risk free rate
        /// </summary>
        private double r;

<<<<<<< HEAD
        /// <summary>
        /// Gets the value requested by the interface ProvidesTo,
        /// returning VarianceGamma as the type.
        /// </summary>
        public Type ProvidesTo
        {
            get
            {
                return typeof(VarianceGamma);
            }
        }

        /// <summary>
        /// Gets the description of the implemented calibration function.
        /// </summary>
        public string Description
        {
            get
            {
                return "Variance Gamma Options calibrator";
            }
        }

        /// <summary>
        /// Gets the types required by the estimator in order to work:
        /// EquitySpotMarketData and CallPriceMarketData are
        /// the required type for this estimator.
        /// </summary>
        /// <param name="settings">The parameter is not used.</param>
        /// <param name="multivariateRequest">The parameter is not used.</param>
        /// <returns>
        /// An array containing the type EquitySpotMarketData and CallPriceMarketData.
        /// </returns>
        public Type[] GetRequirements(IEstimationSettings settings, bool multivariateRequest)
        {
            return new Type[] { typeof(EquitySpotMarketData), typeof(CallPriceMarketData), typeof(DiscountingCurveMarketData) };
        }

        /// <summary>
        /// Attempts to solve the Variance Gamma Optimization problem using
        /// <see cref="Heston.VarianceGammaOptimizationProblem"/>.
        /// </summary>
        /// <param name="data">
        /// The data to be used in order to perform the optimization.
        /// </param>
        /// <param name="settings">The parameter is not used.</param>
        /// <returns>The results of the optimization.</returns>
        public EstimationResult Estimate(List<object> data, IEstimationSettings settings)
        {
            EquitySpotMarketData espmd = data[0] as EquitySpotMarketData;
            CallPriceMarketData cpmd = data[1] as CallPriceMarketData;
            DiscountingCurveMarketData dcmd = data[2] as DiscountingCurveMarketData;
            EquityCalibrationData ecd = new EquityCalibrationData(cpmd, dcmd);
            this.s0 = espmd.Price;
            this.r = espmd.RiskFreeRate;
            this.q = espmd.DividendYield;

            this.k = ecd.Hdata.Strike;
            this.m = ecd.Hdata.Maturity;
            this.cp = ecd.Hdata.CallPrice;

            //this.k = cpmd.Strike;
            //this.m = cpmd.Maturity;
            //this.cp = cpmd.CallPrice;

            Vector x0 = (Vector)new double[] { 0.1, 0.1, 0.1 };
            IOptimizationAlgorithm algorithm = new QADE();
            OptimizationSettings optimizationSettings = new DESettings();

            // Maximum number of iteration allowed.
            optimizationSettings.MaxIter = 50;

            // Positive integer values print debug info.
            optimizationSettings.Verbosity = 1;

            // Tolerance.
            optimizationSettings.epsilon = 10e-5;
            var solution = algorithm.Minimize(new VarianceGammaOptimizationProblem(this.q, this.s0, this.k,
                                                                          this.r, this.cp, this.m),
                                                                          optimizationSettings, x0);
            var er = new EstimationResult();
            return er;
        }

        /// <summary>
=======
        /// <summary>
        /// Gets the value requested by the interface ProvidesTo,
        /// returning VarianceGamma as the type.
        /// </summary>
        public Type ProvidesTo
        {
            get
            {
                return typeof(VarianceGamma);
            }
        }

        /// <summary>
        /// Gets the description of the implemented calibration function.
        /// </summary>
        public string Description
        {
            get
            {
                return "Variance Gamma Options calibrator";
            }
        }

        /// <summary>
        /// Gets the types required by the estimator in order to work:
        /// EquitySpotMarketData and CallPriceMarketData are
        /// the required type for this estimator.
        /// </summary>
        /// <param name="settings">The parameter is not used.</param>
        /// <param name="multivariateRequest">The parameter is not used.</param>
        /// <returns>
        /// An array containing the type EquitySpotMarketData and CallPriceMarketData.
        /// </returns>
        public Type[] GetRequirements(IEstimationSettings settings, bool multivariateRequest)
        {
            return new Type[] { typeof(EquitySpotMarketData), typeof(CallPriceMarketData) };
        }

        /// <summary>
        /// Attempts to solve the Variance Gamma Optimization problem using
        /// <see cref="Heston.VarianceGammaOptimizationProblem"/>.
        /// </summary>
        /// <param name="data">
        /// The data to be used in order to perform the optimization.
        /// </param>
        /// <param name="settings">The parameter is not used.</param>
        /// <returns>The results of the optimization.</returns>
        public EstimationResult Estimate(List<object> data, IEstimationSettings settings)
        {
            EquitySpotMarketData espmd = data[0] as EquitySpotMarketData;
            CallPriceMarketData cpmd = data[1] as CallPriceMarketData;
            this.s0 = espmd.Price;
            this.r = espmd.RiskFreeRate;
            this.q = espmd.DividendYield;
            this.k = cpmd.Strike;
            this.m = cpmd.Maturity;
            this.cp = cpmd.CallPrice;

            Vector x0 = (Vector)new double[] { 0.1, 0.1, 0.1 };
            IOptimizationAlgorithm algorithm = new QADE();
            OptimizationSettings optimizationSettings = new DESettings();

            // Maximum number of iteration allowed.
            optimizationSettings.MaxIter = 50;

            // Positive integer values print debug info.
            optimizationSettings.Verbosity = 1;

            // Tolerance.
            optimizationSettings.epsilon = 10e-5;
            var solution = algorithm.Minimize(new VarianceGammaOptimizationProblem(this.q, this.s0, this.k,
                                                                          this.r, this.cp, this.m),
                                                                          optimizationSettings, x0);

            if (solution.errors)
                return new EstimationResult(solution.message);

            var er = new EstimationResult();
            er.Names= new string[]{"S0","theta","sigma","nu","rate","dividend"};
            er.Values = new double[] {this.s0,solution.x[0],solution.x[1],solution.x[2],this.r,this.q};
            return er;
        }

        /// <summary>
>>>>>>> 5614244e
        /// Calculate the price of a call option.
        /// Notation and formulas follow Whitley A. "Pricing of European, Bermudan and American Options
        /// under the Exponential Variance Gamma Process" (2009) apart from a correction in the last line
        /// where we substituted q (dividend yield) in place of r (risk free rate).
        /// </summary>
        /// <param name="theta">VG theta parameter</param>
        /// <param name="sigma">VG sigma parameter</param>
        /// <param name="nu">VG nu parameter</param>
        /// <param name="t">Call maturity</param>
        /// <param name="k">Call strike</param>
        /// <param name="q">Dividend yield</param>
        /// <param name="s0">Process starting value</param>
        /// <param name="r">Risk free rate</param>
        /// <returns>Call price value</returns>
        public static double VGCall(double theta, double sigma, double nu, double t, double k, double q, double s0, double r)
        {
            double omega = Math.Log(1 - 0.5 * sigma * sigma * nu - theta * nu) / nu;
            double zeta = (Math.Log(s0 / k) + omega * t) / sigma;
            double v = 1.0 - nu * (theta + 0.5 * sigma * sigma);
            double a1 = zeta * Math.Sqrt(v / nu);
            double b1 = (theta + sigma * sigma) * Math.Sqrt(nu / v) / sigma;
            double a2 = zeta / Math.Sqrt(nu);
            double b2 = theta * Math.Sqrt(nu) / sigma;
            double c = t / nu;
            double p1 = Psi(a1, b1, c);
            double p2 = Psi(a2, b2, c);
            return s0 * Math.Exp(-q * t) * p1 - k * Math.Exp(-r * t) * p2;
        }

        /// <summary>
        /// Psi function that enters in the call price formula
        /// Notation and formulas follow Whitley A. "Pricing of European, Bermudan and American Options
        /// under the Exponential Variance Gamma Process" (2009)
        /// </summary>
        /// <param name="a">First variable</param>
        /// <param name="b">Second variable</param>
        /// <param name="c">Third variable</param>
        /// <returns>PsiBH value</returns>
        private static double Psi(double a, double b, double c)
        {
            if (c <= 0 && (c - Math.Floor(c)) == 0)
                throw new Exception("Psi function is not defined on negative integers");
            double u = b / Math.Sqrt(2.0 + b * b);
            double d = Math.Abs(a) * Math.Sqrt(2.0 + b * b);
            double fi = Math.Pow(d, c + 0.5) * Math.Exp(Math.Sign(a) * d) * Math.Pow(1.0 + u, c) * BesselK(c + 0.5, d) / (Math.Sqrt(2.0 * Math.PI) * Gamma(c) * c);
            double se = -Math.Sign(a) * Math.Pow(d, c + 0.5) * Math.Exp(Math.Sign(a) * d) * Math.Pow(1.0 + u, 1.0 + c) * BesselK(c - 0.5, d) / (Math.Sqrt(2.0 * Math.PI) * Gamma(c) * (1.0 + c));
            double th = Math.Sign(a) * Math.Pow(d, c + 0.5) * Math.Exp(Math.Sign(a) * d) * Math.Pow(1 + u, c) * BesselK(c - 0.5, d) / (Math.Sqrt(2.0 * Math.PI) * Gamma(c) * c);
            double first = CH(c, 1.0 - c, 1.0 + c, 0.5 * (1.0 + u), -Math.Sign(a) * d * (1.0 + u));
            double second = CH(1.0 + c, 1.0 - c, 2.0 + c, 0.5 * (1.0 + u), -Math.Sign(a) * d * (1.0 + u));
            double third = CH(c, 1.0 - c, 1.0 + c, 0.5 * (1.0 + u), -Math.Sign(a) * d * (1.0 + u));
            return fi * first + se * second + th * third;
        }

        /// <summary>
        /// Simple wrapper for the Fairmat provided factorial function.
        /// </summary>
        /// <param name="n">The value to use to evaluate the factorial function.</param>
        /// <returns>The value of the factorial function.</returns>
        private static double Factorial(int n)
        {
            return Fairmat.Math.SpecialFunctions.Fact(n);
        }

        /// <summary>
        /// Simple wrapper for the Fairmat provided Gamma function.
        /// It handles some special cases required by Variance Gamma.
        /// </summary>
        /// <param name="z">The value to use to evaluate the Gamma function.</param>
        /// <returns>The value of the Gamma function.</returns>
        private static double Gamma(double z)
        {
            if (z >= 0)
                return Fairmat.Math.SpecialFunctions.Gamma(z);
            else
            {
                if (Math.Floor(z) == z)
                    throw new Exception("Gamma function is not defined on negative integers");
                else
                    return Math.PI / (Fairmat.Math.SpecialFunctions.Gamma(1.0 - z) * Math.Sin(Math.PI * z));
            }
        }

        /// <summary>
        /// Calculates the modified Bessel function of the first kind
        /// </summary>
        /// <param name="nu">Parameter</param>
        /// <param name="z">Variable</param>
        /// <returns>Bessel function of the first kind value</returns>
        private static double BesselI(double nu, double z)
        {
            double s = 0;
            for (int k = 0; k <= 20; k++)
            {
                s = s + Math.Pow(z / 2.0, 2.0 * k + nu) / (Factorial(k) * Gamma(k + nu + 1.0));
            }
            return s;
        }

        /// <summary>
        /// Calculates the modified Bessel function of the second kind
        /// </summary>
        /// <param name="nu">Parameter</param>
        /// <param name="z">Variable</param>
        /// <returns>Bessel function of the second kind value</returns>
        private static double BesselK(double nu, double z)
        {
            if ((nu - Math.Floor(nu)) == 0.0)
                throw new Exception("BesselK function is not defined on integers");
            return (Math.PI / 2.0) * (BesselI(-nu, z) - BesselI(nu, z)) / Math.Sin(nu * Math.PI);
        }

        /// <summary>
        /// Calculates the confluent hypergeometric function of two variables
        /// </summary>
        /// <param name="a">First parameter</param>
        /// <param name="b">Second parameter</param>
        /// <param name="c">Third parameter</param>
        /// <param name="x">First variable</param>
        /// <param name="y">Second variable</param>
        /// <returns>Confluent hypergeometric function of two variables value</returns>
        private static double CH(double a, double b, double c, double x, double y)
        {
            // Throw exception if z is not greater than zero.
            if (Math.Abs(x) > 1)
            {
                throw new ArgumentException("Value |x| must be smaller than 1");
            }
            else if (((a - Math.Floor(a)) == 0.0 && a <= 0) || ((b - Math.Floor(b)) == 0.0 && b <= 0) || ((c - Math.Floor(c)) == 0.0 && c <= 0))
            {
                throw new ArgumentException("a, b, c cannot be negative integers");
            }
            else
            {
                int numMax = 50;
                double s = 0;
                double err = 1;
                while (err > Math.Pow(10, -6))
                {
                    for (int m = 0; m <= numMax; m++)
                    {
                        for (int n = 0; n <= numMax; n++)
                        {
                            double term = ((Gamma(a + m + n) / Gamma(a)) * (Gamma(b + m) / Gamma(b))) / ((Gamma(c + m + n) / Gamma(c)) * Factorial(m) * Factorial(n)) * Math.Pow(x, m) * Math.Pow(y, n);
                            double snew = s + term;
                            err = Math.Abs(snew - s);
                            s = snew;
                        }
                    }
                    numMax = numMax + 1;
                }
                return s;
            }
        }
    }
}
<|MERGE_RESOLUTION|>--- conflicted
+++ resolved
@@ -15,378 +15,297 @@
  *
  * You should have received a copy of the GNU General Public License
  * along with this program.  If not, see <http://www.gnu.org/licenses/>.
- */
-
-using System;
-using System.Collections.Generic;
-using DVPLI;
-using Fairmat.MarketData;
-using Fairmat.Optimization;
-using Mono.Addins;
-using Fairmat.Math;
-
-namespace VarianceGamma
-{
-    /// <summary>
-    /// Calibrates the Variance Gamma model against observed option prices.
-    /// </summary>
-    [Extension("/Fairmat/Estimator")]
-    public class VarianceGammaOptionsCalibration : IEstimator, IDescription
-    {
-        /// <summary>
-        /// A vector of Maturities.
-        /// </summary>
-        private Vector m;
-
-        /// <summary>
-        /// A vector of Strikes.
-        /// </summary>
-        private Vector k;
-
-        /// <summary>
-        /// A matrix with the Call prices.
-        /// </summary>
-        private Matrix cp;
-
-        /// <summary>
-        /// Dividend yield
-        /// </summary>
-        private double q;
-
-        /// <summary>
-        /// Process starting value
-        /// </summary>
-        private double s0;
-
-        /// <summary>
-        /// Risk free rate
-        /// </summary>
-        private double r;
-
-<<<<<<< HEAD
-        /// <summary>
-        /// Gets the value requested by the interface ProvidesTo,
-        /// returning VarianceGamma as the type.
-        /// </summary>
-        public Type ProvidesTo
-        {
-            get
-            {
-                return typeof(VarianceGamma);
-            }
-        }
-
-        /// <summary>
-        /// Gets the description of the implemented calibration function.
-        /// </summary>
-        public string Description
-        {
-            get
-            {
-                return "Variance Gamma Options calibrator";
-            }
-        }
-
-        /// <summary>
-        /// Gets the types required by the estimator in order to work:
-        /// EquitySpotMarketData and CallPriceMarketData are
-        /// the required type for this estimator.
-        /// </summary>
-        /// <param name="settings">The parameter is not used.</param>
-        /// <param name="multivariateRequest">The parameter is not used.</param>
-        /// <returns>
-        /// An array containing the type EquitySpotMarketData and CallPriceMarketData.
-        /// </returns>
-        public Type[] GetRequirements(IEstimationSettings settings, bool multivariateRequest)
-        {
-            return new Type[] { typeof(EquitySpotMarketData), typeof(CallPriceMarketData), typeof(DiscountingCurveMarketData) };
-        }
-
-        /// <summary>
-        /// Attempts to solve the Variance Gamma Optimization problem using
-        /// <see cref="Heston.VarianceGammaOptimizationProblem"/>.
-        /// </summary>
-        /// <param name="data">
-        /// The data to be used in order to perform the optimization.
-        /// </param>
-        /// <param name="settings">The parameter is not used.</param>
-        /// <returns>The results of the optimization.</returns>
-        public EstimationResult Estimate(List<object> data, IEstimationSettings settings)
-        {
-            EquitySpotMarketData espmd = data[0] as EquitySpotMarketData;
-            CallPriceMarketData cpmd = data[1] as CallPriceMarketData;
-            DiscountingCurveMarketData dcmd = data[2] as DiscountingCurveMarketData;
-            EquityCalibrationData ecd = new EquityCalibrationData(cpmd, dcmd);
-            this.s0 = espmd.Price;
-            this.r = espmd.RiskFreeRate;
-            this.q = espmd.DividendYield;
-
-            this.k = ecd.Hdata.Strike;
-            this.m = ecd.Hdata.Maturity;
-            this.cp = ecd.Hdata.CallPrice;
-
-            //this.k = cpmd.Strike;
-            //this.m = cpmd.Maturity;
-            //this.cp = cpmd.CallPrice;
-
-            Vector x0 = (Vector)new double[] { 0.1, 0.1, 0.1 };
-            IOptimizationAlgorithm algorithm = new QADE();
-            OptimizationSettings optimizationSettings = new DESettings();
-
-            // Maximum number of iteration allowed.
-            optimizationSettings.MaxIter = 50;
-
-            // Positive integer values print debug info.
-            optimizationSettings.Verbosity = 1;
-
-            // Tolerance.
-            optimizationSettings.epsilon = 10e-5;
-            var solution = algorithm.Minimize(new VarianceGammaOptimizationProblem(this.q, this.s0, this.k,
-                                                                          this.r, this.cp, this.m),
-                                                                          optimizationSettings, x0);
-            var er = new EstimationResult();
-            return er;
-        }
-
-        /// <summary>
-=======
-        /// <summary>
-        /// Gets the value requested by the interface ProvidesTo,
-        /// returning VarianceGamma as the type.
-        /// </summary>
-        public Type ProvidesTo
-        {
-            get
-            {
-                return typeof(VarianceGamma);
-            }
-        }
-
-        /// <summary>
-        /// Gets the description of the implemented calibration function.
-        /// </summary>
-        public string Description
-        {
-            get
-            {
-                return "Variance Gamma Options calibrator";
-            }
-        }
-
-        /// <summary>
-        /// Gets the types required by the estimator in order to work:
-        /// EquitySpotMarketData and CallPriceMarketData are
-        /// the required type for this estimator.
-        /// </summary>
-        /// <param name="settings">The parameter is not used.</param>
-        /// <param name="multivariateRequest">The parameter is not used.</param>
-        /// <returns>
-        /// An array containing the type EquitySpotMarketData and CallPriceMarketData.
-        /// </returns>
-        public Type[] GetRequirements(IEstimationSettings settings, bool multivariateRequest)
-        {
-            return new Type[] { typeof(EquitySpotMarketData), typeof(CallPriceMarketData) };
-        }
-
-        /// <summary>
-        /// Attempts to solve the Variance Gamma Optimization problem using
-        /// <see cref="Heston.VarianceGammaOptimizationProblem"/>.
-        /// </summary>
-        /// <param name="data">
-        /// The data to be used in order to perform the optimization.
-        /// </param>
-        /// <param name="settings">The parameter is not used.</param>
-        /// <returns>The results of the optimization.</returns>
-        public EstimationResult Estimate(List<object> data, IEstimationSettings settings)
-        {
-            EquitySpotMarketData espmd = data[0] as EquitySpotMarketData;
-            CallPriceMarketData cpmd = data[1] as CallPriceMarketData;
-            this.s0 = espmd.Price;
-            this.r = espmd.RiskFreeRate;
-            this.q = espmd.DividendYield;
-            this.k = cpmd.Strike;
-            this.m = cpmd.Maturity;
-            this.cp = cpmd.CallPrice;
-
-            Vector x0 = (Vector)new double[] { 0.1, 0.1, 0.1 };
-            IOptimizationAlgorithm algorithm = new QADE();
-            OptimizationSettings optimizationSettings = new DESettings();
-
-            // Maximum number of iteration allowed.
-            optimizationSettings.MaxIter = 50;
-
-            // Positive integer values print debug info.
-            optimizationSettings.Verbosity = 1;
-
-            // Tolerance.
-            optimizationSettings.epsilon = 10e-5;
-            var solution = algorithm.Minimize(new VarianceGammaOptimizationProblem(this.q, this.s0, this.k,
-                                                                          this.r, this.cp, this.m),
-                                                                          optimizationSettings, x0);
-
-            if (solution.errors)
+ */
+
+using System;
+using System.Collections.Generic;
+using DVPLI;
+using Fairmat.MarketData;
+using Fairmat.Optimization;
+using Mono.Addins;
+using Fairmat.Math;
+
+namespace VarianceGamma
+{
+    /// <summary>
+    /// Calibrates the Variance Gamma model against observed option prices.
+    /// </summary>
+    [Extension("/Fairmat/Estimator")]
+    public class VarianceGammaOptionsCalibration : IEstimator, IDescription
+    {
+        /// <summary>
+        /// A vector of Maturities.
+        /// </summary>
+        private Vector m;
+
+        /// <summary>
+        /// A vector of Strikes.
+        /// </summary>
+        private Vector k;
+
+        /// <summary>
+        /// A matrix with the Call prices.
+        /// </summary>
+        private Matrix cp;
+
+        /// <summary>
+        /// Dividend yield
+        /// </summary>
+        private double q;
+
+        /// <summary>
+        /// Process starting value
+        /// </summary>
+        private double s0;
+
+        /// <summary>
+        /// Risk free rate
+        /// </summary>
+        private double r;
+
+        /// <summary>
+        /// Gets the value requested by the interface ProvidesTo,
+        /// returning VarianceGamma as the type.
+        /// </summary>
+        public Type ProvidesTo
+        {
+            get
+            {
+                return typeof(VarianceGamma);
+            }
+        }
+
+        /// <summary>
+        /// Gets the description of the implemented calibration function.
+        /// </summary>
+        public string Description
+        {
+            get
+            {
+                return "Variance Gamma Options calibrator";
+            }
+        }
+
+        /// <summary>
+        /// Gets the types required by the estimator in order to work:
+        /// EquitySpotMarketData and CallPriceMarketData are
+        /// the required type for this estimator.
+        /// </summary>
+        /// <param name="settings">The parameter is not used.</param>
+        /// <param name="multivariateRequest">The parameter is not used.</param>
+        /// <returns>
+        /// An array containing the type EquitySpotMarketData and CallPriceMarketData.
+        /// </returns>
+        public Type[] GetRequirements(IEstimationSettings settings, bool multivariateRequest)
+        {
+            return new Type[] { typeof(EquitySpotMarketData), typeof(CallPriceMarketData), typeof(DiscountingCurveMarketData) };
+        }
+
+        /// <summary>
+        /// Attempts to solve the Variance Gamma Optimization problem using
+        /// <see cref="Heston.VarianceGammaOptimizationProblem"/>.
+        /// </summary>
+        /// <param name="data">
+        /// The data to be used in order to perform the optimization.
+        /// </param>
+        /// <param name="settings">The parameter is not used.</param>
+        /// <returns>The results of the optimization.</returns>
+        public EstimationResult Estimate(List<object> data, IEstimationSettings settings)
+        {
+            EquitySpotMarketData espmd = data[0] as EquitySpotMarketData;
+            CallPriceMarketData cpmd = data[1] as CallPriceMarketData;
+            DiscountingCurveMarketData dcmd = data[2] as DiscountingCurveMarketData;
+            EquityCalibrationData ecd = new EquityCalibrationData(cpmd, dcmd);
+            this.s0 = espmd.Price;
+            this.r = espmd.RiskFreeRate;
+            this.q = espmd.DividendYield;
+
+            this.k = ecd.Hdata.Strike;
+            this.m = ecd.Hdata.Maturity;
+            this.cp = ecd.Hdata.CallPrice;
+
+            //this.k = cpmd.Strike;
+            //this.m = cpmd.Maturity;
+            //this.cp = cpmd.CallPrice;
+
+            Vector x0 = (Vector)new double[] { 0.1, 0.1, 0.1 };
+            IOptimizationAlgorithm algorithm = new QADE();
+            OptimizationSettings optimizationSettings = new DESettings();
+
+            // Maximum number of iteration allowed.
+            optimizationSettings.MaxIter = 50;
+
+            // Positive integer values print debug info.
+            optimizationSettings.Verbosity = 1;
+
+            // Tolerance.
+            optimizationSettings.epsilon = 10e-5;
+            var solution = algorithm.Minimize(new VarianceGammaOptimizationProblem(this.q, this.s0, this.k,
+                                                                          this.r, this.cp, this.m),
+                                                                          optimizationSettings, x0);
+
+            if (solution.errors)
                 return new EstimationResult(solution.message);
 
-            var er = new EstimationResult();
-            er.Names= new string[]{"S0","theta","sigma","nu","rate","dividend"};
+            var er = new EstimationResult();
+            er.Names= new string[]{"S0","theta","sigma","nu","rate","dividend"};
             er.Values = new double[] {this.s0,solution.x[0],solution.x[1],solution.x[2],this.r,this.q};
-            return er;
-        }
-
-        /// <summary>
->>>>>>> 5614244e
-        /// Calculate the price of a call option.
-        /// Notation and formulas follow Whitley A. "Pricing of European, Bermudan and American Options
-        /// under the Exponential Variance Gamma Process" (2009) apart from a correction in the last line
-        /// where we substituted q (dividend yield) in place of r (risk free rate).
-        /// </summary>
-        /// <param name="theta">VG theta parameter</param>
-        /// <param name="sigma">VG sigma parameter</param>
-        /// <param name="nu">VG nu parameter</param>
-        /// <param name="t">Call maturity</param>
-        /// <param name="k">Call strike</param>
-        /// <param name="q">Dividend yield</param>
-        /// <param name="s0">Process starting value</param>
-        /// <param name="r">Risk free rate</param>
-        /// <returns>Call price value</returns>
-        public static double VGCall(double theta, double sigma, double nu, double t, double k, double q, double s0, double r)
-        {
-            double omega = Math.Log(1 - 0.5 * sigma * sigma * nu - theta * nu) / nu;
-            double zeta = (Math.Log(s0 / k) + omega * t) / sigma;
-            double v = 1.0 - nu * (theta + 0.5 * sigma * sigma);
-            double a1 = zeta * Math.Sqrt(v / nu);
-            double b1 = (theta + sigma * sigma) * Math.Sqrt(nu / v) / sigma;
-            double a2 = zeta / Math.Sqrt(nu);
-            double b2 = theta * Math.Sqrt(nu) / sigma;
-            double c = t / nu;
-            double p1 = Psi(a1, b1, c);
-            double p2 = Psi(a2, b2, c);
-            return s0 * Math.Exp(-q * t) * p1 - k * Math.Exp(-r * t) * p2;
-        }
-
-        /// <summary>
-        /// Psi function that enters in the call price formula
-        /// Notation and formulas follow Whitley A. "Pricing of European, Bermudan and American Options
-        /// under the Exponential Variance Gamma Process" (2009)
-        /// </summary>
-        /// <param name="a">First variable</param>
-        /// <param name="b">Second variable</param>
-        /// <param name="c">Third variable</param>
-        /// <returns>PsiBH value</returns>
-        private static double Psi(double a, double b, double c)
-        {
-            if (c <= 0 && (c - Math.Floor(c)) == 0)
-                throw new Exception("Psi function is not defined on negative integers");
-            double u = b / Math.Sqrt(2.0 + b * b);
-            double d = Math.Abs(a) * Math.Sqrt(2.0 + b * b);
-            double fi = Math.Pow(d, c + 0.5) * Math.Exp(Math.Sign(a) * d) * Math.Pow(1.0 + u, c) * BesselK(c + 0.5, d) / (Math.Sqrt(2.0 * Math.PI) * Gamma(c) * c);
-            double se = -Math.Sign(a) * Math.Pow(d, c + 0.5) * Math.Exp(Math.Sign(a) * d) * Math.Pow(1.0 + u, 1.0 + c) * BesselK(c - 0.5, d) / (Math.Sqrt(2.0 * Math.PI) * Gamma(c) * (1.0 + c));
-            double th = Math.Sign(a) * Math.Pow(d, c + 0.5) * Math.Exp(Math.Sign(a) * d) * Math.Pow(1 + u, c) * BesselK(c - 0.5, d) / (Math.Sqrt(2.0 * Math.PI) * Gamma(c) * c);
-            double first = CH(c, 1.0 - c, 1.0 + c, 0.5 * (1.0 + u), -Math.Sign(a) * d * (1.0 + u));
-            double second = CH(1.0 + c, 1.0 - c, 2.0 + c, 0.5 * (1.0 + u), -Math.Sign(a) * d * (1.0 + u));
-            double third = CH(c, 1.0 - c, 1.0 + c, 0.5 * (1.0 + u), -Math.Sign(a) * d * (1.0 + u));
-            return fi * first + se * second + th * third;
-        }
-
-        /// <summary>
-        /// Simple wrapper for the Fairmat provided factorial function.
-        /// </summary>
-        /// <param name="n">The value to use to evaluate the factorial function.</param>
-        /// <returns>The value of the factorial function.</returns>
-        private static double Factorial(int n)
-        {
-            return Fairmat.Math.SpecialFunctions.Fact(n);
-        }
-
-        /// <summary>
-        /// Simple wrapper for the Fairmat provided Gamma function.
-        /// It handles some special cases required by Variance Gamma.
-        /// </summary>
-        /// <param name="z">The value to use to evaluate the Gamma function.</param>
-        /// <returns>The value of the Gamma function.</returns>
-        private static double Gamma(double z)
-        {
-            if (z >= 0)
-                return Fairmat.Math.SpecialFunctions.Gamma(z);
-            else
-            {
-                if (Math.Floor(z) == z)
-                    throw new Exception("Gamma function is not defined on negative integers");
-                else
-                    return Math.PI / (Fairmat.Math.SpecialFunctions.Gamma(1.0 - z) * Math.Sin(Math.PI * z));
-            }
-        }
-
-        /// <summary>
-        /// Calculates the modified Bessel function of the first kind
-        /// </summary>
-        /// <param name="nu">Parameter</param>
-        /// <param name="z">Variable</param>
-        /// <returns>Bessel function of the first kind value</returns>
-        private static double BesselI(double nu, double z)
-        {
-            double s = 0;
-            for (int k = 0; k <= 20; k++)
-            {
-                s = s + Math.Pow(z / 2.0, 2.0 * k + nu) / (Factorial(k) * Gamma(k + nu + 1.0));
-            }
-            return s;
-        }
-
-        /// <summary>
-        /// Calculates the modified Bessel function of the second kind
-        /// </summary>
-        /// <param name="nu">Parameter</param>
-        /// <param name="z">Variable</param>
-        /// <returns>Bessel function of the second kind value</returns>
-        private static double BesselK(double nu, double z)
-        {
-            if ((nu - Math.Floor(nu)) == 0.0)
-                throw new Exception("BesselK function is not defined on integers");
-            return (Math.PI / 2.0) * (BesselI(-nu, z) - BesselI(nu, z)) / Math.Sin(nu * Math.PI);
-        }
-
-        /// <summary>
-        /// Calculates the confluent hypergeometric function of two variables
-        /// </summary>
-        /// <param name="a">First parameter</param>
-        /// <param name="b">Second parameter</param>
-        /// <param name="c">Third parameter</param>
-        /// <param name="x">First variable</param>
-        /// <param name="y">Second variable</param>
-        /// <returns>Confluent hypergeometric function of two variables value</returns>
-        private static double CH(double a, double b, double c, double x, double y)
-        {
-            // Throw exception if z is not greater than zero.
-            if (Math.Abs(x) > 1)
-            {
-                throw new ArgumentException("Value |x| must be smaller than 1");
-            }
-            else if (((a - Math.Floor(a)) == 0.0 && a <= 0) || ((b - Math.Floor(b)) == 0.0 && b <= 0) || ((c - Math.Floor(c)) == 0.0 && c <= 0))
-            {
-                throw new ArgumentException("a, b, c cannot be negative integers");
-            }
-            else
-            {
-                int numMax = 50;
-                double s = 0;
-                double err = 1;
-                while (err > Math.Pow(10, -6))
-                {
-                    for (int m = 0; m <= numMax; m++)
-                    {
-                        for (int n = 0; n <= numMax; n++)
-                        {
-                            double term = ((Gamma(a + m + n) / Gamma(a)) * (Gamma(b + m) / Gamma(b))) / ((Gamma(c + m + n) / Gamma(c)) * Factorial(m) * Factorial(n)) * Math.Pow(x, m) * Math.Pow(y, n);
-                            double snew = s + term;
-                            err = Math.Abs(snew - s);
-                            s = snew;
-                        }
-                    }
-                    numMax = numMax + 1;
-                }
-                return s;
-            }
-        }
-    }
-}
+            return er;
+        }
+
+        /// <summary>
+        /// Calculate the price of a call option.
+        /// Notation and formulas follow Whitley A. "Pricing of European, Bermudan and American Options
+        /// under the Exponential Variance Gamma Process" (2009) apart from a correction in the last line
+        /// where we substituted q (dividend yield) in place of r (risk free rate).
+        /// </summary>
+        /// <param name="theta">VG theta parameter</param>
+        /// <param name="sigma">VG sigma parameter</param>
+        /// <param name="nu">VG nu parameter</param>
+        /// <param name="t">Call maturity</param>
+        /// <param name="k">Call strike</param>
+        /// <param name="q">Dividend yield</param>
+        /// <param name="s0">Process starting value</param>
+        /// <param name="r">Risk free rate</param>
+        /// <returns>Call price value</returns>
+        public static double VGCall(double theta, double sigma, double nu, double t, double k, double q, double s0, double r)
+        {
+            double omega = Math.Log(1 - 0.5 * sigma * sigma * nu - theta * nu) / nu;
+            double zeta = (Math.Log(s0 / k) + omega * t) / sigma;
+            double v = 1.0 - nu * (theta + 0.5 * sigma * sigma);
+            double a1 = zeta * Math.Sqrt(v / nu);
+            double b1 = (theta + sigma * sigma) * Math.Sqrt(nu / v) / sigma;
+            double a2 = zeta / Math.Sqrt(nu);
+            double b2 = theta * Math.Sqrt(nu) / sigma;
+            double c = t / nu;
+            double p1 = Psi(a1, b1, c);
+            double p2 = Psi(a2, b2, c);
+            return s0 * Math.Exp(-q * t) * p1 - k * Math.Exp(-r * t) * p2;
+        }
+
+        /// <summary>
+        /// Psi function that enters in the call price formula
+        /// Notation and formulas follow Whitley A. "Pricing of European, Bermudan and American Options
+        /// under the Exponential Variance Gamma Process" (2009)
+        /// </summary>
+        /// <param name="a">First variable</param>
+        /// <param name="b">Second variable</param>
+        /// <param name="c">Third variable</param>
+        /// <returns>PsiBH value</returns>
+        private static double Psi(double a, double b, double c)
+        {
+            if (c <= 0 && (c - Math.Floor(c)) == 0)
+                throw new Exception("Psi function is not defined on negative integers");
+            double u = b / Math.Sqrt(2.0 + b * b);
+            double d = Math.Abs(a) * Math.Sqrt(2.0 + b * b);
+            double fi = Math.Pow(d, c + 0.5) * Math.Exp(Math.Sign(a) * d) * Math.Pow(1.0 + u, c) * BesselK(c + 0.5, d) / (Math.Sqrt(2.0 * Math.PI) * Gamma(c) * c);
+            double se = -Math.Sign(a) * Math.Pow(d, c + 0.5) * Math.Exp(Math.Sign(a) * d) * Math.Pow(1.0 + u, 1.0 + c) * BesselK(c - 0.5, d) / (Math.Sqrt(2.0 * Math.PI) * Gamma(c) * (1.0 + c));
+            double th = Math.Sign(a) * Math.Pow(d, c + 0.5) * Math.Exp(Math.Sign(a) * d) * Math.Pow(1 + u, c) * BesselK(c - 0.5, d) / (Math.Sqrt(2.0 * Math.PI) * Gamma(c) * c);
+            double first = CH(c, 1.0 - c, 1.0 + c, 0.5 * (1.0 + u), -Math.Sign(a) * d * (1.0 + u));
+            double second = CH(1.0 + c, 1.0 - c, 2.0 + c, 0.5 * (1.0 + u), -Math.Sign(a) * d * (1.0 + u));
+            double third = CH(c, 1.0 - c, 1.0 + c, 0.5 * (1.0 + u), -Math.Sign(a) * d * (1.0 + u));
+            return fi * first + se * second + th * third;
+        }
+
+        /// <summary>
+        /// Simple wrapper for the Fairmat provided factorial function.
+        /// </summary>
+        /// <param name="n">The value to use to evaluate the factorial function.</param>
+        /// <returns>The value of the factorial function.</returns>
+        private static double Factorial(int n)
+        {
+            return Fairmat.Math.SpecialFunctions.Fact(n);
+        }
+
+        /// <summary>
+        /// Simple wrapper for the Fairmat provided Gamma function.
+        /// It handles some special cases required by Variance Gamma.
+        /// </summary>
+        /// <param name="z">The value to use to evaluate the Gamma function.</param>
+        /// <returns>The value of the Gamma function.</returns>
+        private static double Gamma(double z)
+        {
+            if (z >= 0)
+                return Fairmat.Math.SpecialFunctions.Gamma(z);
+            else
+            {
+                if (Math.Floor(z) == z)
+                    throw new Exception("Gamma function is not defined on negative integers");
+                else
+                    return Math.PI / (Fairmat.Math.SpecialFunctions.Gamma(1.0 - z) * Math.Sin(Math.PI * z));
+            }
+        }
+
+        /// <summary>
+        /// Calculates the modified Bessel function of the first kind
+        /// </summary>
+        /// <param name="nu">Parameter</param>
+        /// <param name="z">Variable</param>
+        /// <returns>Bessel function of the first kind value</returns>
+        private static double BesselI(double nu, double z)
+        {
+            double s = 0;
+            for (int k = 0; k <= 20; k++)
+            {
+                s = s + Math.Pow(z / 2.0, 2.0 * k + nu) / (Factorial(k) * Gamma(k + nu + 1.0));
+            }
+            return s;
+        }
+
+        /// <summary>
+        /// Calculates the modified Bessel function of the second kind
+        /// </summary>
+        /// <param name="nu">Parameter</param>
+        /// <param name="z">Variable</param>
+        /// <returns>Bessel function of the second kind value</returns>
+        private static double BesselK(double nu, double z)
+        {
+            if ((nu - Math.Floor(nu)) == 0.0)
+                throw new Exception("BesselK function is not defined on integers");
+            return (Math.PI / 2.0) * (BesselI(-nu, z) - BesselI(nu, z)) / Math.Sin(nu * Math.PI);
+        }
+
+        /// <summary>
+        /// Calculates the confluent hypergeometric function of two variables
+        /// </summary>
+        /// <param name="a">First parameter</param>
+        /// <param name="b">Second parameter</param>
+        /// <param name="c">Third parameter</param>
+        /// <param name="x">First variable</param>
+        /// <param name="y">Second variable</param>
+        /// <returns>Confluent hypergeometric function of two variables value</returns>
+        private static double CH(double a, double b, double c, double x, double y)
+        {
+            // Throw exception if z is not greater than zero.
+            if (Math.Abs(x) > 1)
+            {
+                throw new ArgumentException("Value |x| must be smaller than 1");
+            }
+            else if (((a - Math.Floor(a)) == 0.0 && a <= 0) || ((b - Math.Floor(b)) == 0.0 && b <= 0) || ((c - Math.Floor(c)) == 0.0 && c <= 0))
+            {
+                throw new ArgumentException("a, b, c cannot be negative integers");
+            }
+            else
+            {
+                int numMax = 50;
+                double s = 0;
+                double err = 1;
+                while (err > Math.Pow(10, -6))
+                {
+                    for (int m = 0; m <= numMax; m++)
+                    {
+                        for (int n = 0; n <= numMax; n++)
+                        {
+                            double term = ((Gamma(a + m + n) / Gamma(a)) * (Gamma(b + m) / Gamma(b))) / ((Gamma(c + m + n) / Gamma(c)) * Factorial(m) * Factorial(n)) * Math.Pow(x, m) * Math.Pow(y, n);
+                            double snew = s + term;
+                            err = Math.Abs(snew - s);
+                            s = snew;
+                        }
+                    }
+                    numMax = numMax + 1;
+                }
+                return s;
+            }
+        }
+    }
+}